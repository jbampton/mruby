---
# https://pre-commit.com/
default_stages: [pre-commit, pre-push]
default_language_version:
  python: python3
  node: 22.19.0
minimum_pre_commit_version: "3.2.0"
exclude: "^tools/lrama/"
repos:
  - repo: meta
    hooks:
      - id: identity
        name: run identity
        description: check your identity
      - id: check-hooks-apply
        name: run check-hooks-apply
        description: check hooks apply to the repository
  - repo: local
    hooks:
      - id: prettier
        name: run prettier
        description: format files with prettier
        entry: prettier --write '**/*.json' '**/*.md' '**/*.yaml' '**/*.yml'
        files: \.(json|md|ya?ml)$
        language: node
        additional_dependencies: ["prettier@3.6.2"]
        stages: [manual]
  - repo: https://github.com/gitleaks/gitleaks
    rev: v8.28.0
    hooks:
      - id: gitleaks
        name: run gitleaks
        description: detect hardcoded secrets with gitleaks
<<<<<<< HEAD
  - repo: https://github.com/shssoichiro/oxipng
    rev: v9.1.5
    hooks:
      - id: oxipng
        name: run oxipng
        description: use lossless compression to optimize PNG files
        args: ["--fix", "-o", "4", "--strip", "safe", "--alpha"]
        stages: [manual]
=======
>>>>>>> 9e95646f
  - repo: https://github.com/pre-commit/pre-commit-hooks
    rev: v6.0.0
    hooks:
      - id: check-added-large-files
      - id: check-case-conflict
      - id: check-executables-have-shebangs
        exclude: ^test/t/lang\.rb$
      - id: check-illegal-windows-names
      - id: pretty-format-json
        args: [--autofix, --no-sort-keys]
      - id: check-json
      - id: check-merge-conflict
      - id: check-shebang-scripts-are-executable
      - id: check-vcs-permalinks
      - id: check-yaml
      - id: destroyed-symlinks
      - id: detect-aws-credentials
        args: [--allow-missing-credentials]
      - id: detect-private-key
      - id: end-of-file-fixer
      - id: file-contents-sorter
        args: [--unique]
        files: ^\.github/linters/codespell\.txt$
      - id: fix-byte-order-marker
      - id: forbid-submodules
      - id: mixed-line-ending
      - id: trailing-whitespace
  - repo: https://github.com/Lucas-C/pre-commit-hooks
    rev: v1.5.5
    hooks:
      - id: forbid-tabs
        name: run no-tabs checker
        description: check the codebase for tabs
        exclude: Makefile$
      - id: remove-tabs
        name: run tabs remover
        description: find and convert tabs to spaces
        args: [--whitespaces-count, "2"]
        exclude: Makefile$
  - repo: https://github.com/rhysd/actionlint
    rev: v1.7.7
    hooks:
      - id: actionlint
        name: run actionlint
        description: lint GitHub Actions workflow files
  - repo: https://github.com/codespell-project/codespell
    rev: v2.4.1
    hooks:
      - id: codespell
        name: run codespell
        description: check spelling with codespell
  - repo: https://github.com/igorshubovych/markdownlint-cli
    rev: v0.45.0
    hooks:
      - id: markdownlint
        name: run markdownlint
        description: checks the style of Markdown files
        args: [--config=.github/linters/.markdown-lint.yml]
        types: [markdown]
        files: \.md$
  - repo: https://github.com/tcort/markdown-link-check
    rev: v3.13.7
    hooks:
      - id: markdown-link-check
        name: run markdown-link-check
        description: checks hyperlinks in Markdown files
        args: [--config=.github/linters/mlc_config.json, -q]
        stages: [manual]
        types: [markdown]
        files: \.md$
  - repo: https://github.com/rubocop/rubocop
    rev: v1.80.2
    hooks:
      - id: rubocop
        name: run rubocop
        description: RuboCop is a Ruby code style checker (linter) and formatter based on the community-driven Ruby Style Guide
        exclude: ^test/t/syntax\.rb$
        args: [--config=.github/linters/.rubocop.yml]
  - repo: https://github.com/shellcheck-py/shellcheck-py
    rev: v0.11.0.1
    hooks:
      - id: shellcheck
        name: run shellcheck
        description: check shell scripts with a static analysis tool
  - repo: https://github.com/adrienverge/yamllint
    rev: v1.37.1
    hooks:
      - id: yamllint
        name: run yamllint
        description: check YAML files with yamllint
        args: [--strict, -c=.github/linters/.yaml-lint.yml]
        types: [yaml]
        files: \.ya?ml$<|MERGE_RESOLUTION|>--- conflicted
+++ resolved
@@ -31,8 +31,7 @@
       - id: gitleaks
         name: run gitleaks
         description: detect hardcoded secrets with gitleaks
-<<<<<<< HEAD
-  - repo: https://github.com/shssoichiro/oxipng
+  - repo: https://github.com/oxipng/oxipng
     rev: v9.1.5
     hooks:
       - id: oxipng
@@ -40,8 +39,6 @@
         description: use lossless compression to optimize PNG files
         args: ["--fix", "-o", "4", "--strip", "safe", "--alpha"]
         stages: [manual]
-=======
->>>>>>> 9e95646f
   - repo: https://github.com/pre-commit/pre-commit-hooks
     rev: v6.0.0
     hooks:
