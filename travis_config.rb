--- conflicted
+++ resolved
@@ -12,10 +12,6 @@
 
   # include all core GEMs
   conf.gembox 'full-core'
-<<<<<<< HEAD
-  conf.cc.defines += %w(MRB_GC_FIXED_ARENA)
-=======
-  conf.cc.defines = %w(MRB_DEBUG)
+  conf.cc.defines = %w(MRB_DEBUG MRB_GC_FIXED_ARENA)
   conf.enable_bintest = true
->>>>>>> 05fb139d
 end