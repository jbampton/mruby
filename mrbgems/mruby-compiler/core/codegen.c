--- conflicted
+++ resolved
@@ -2454,21 +2454,11 @@
 
       default:
         if (val) {
-<<<<<<< HEAD
-          int sym = new_sym(s, mrb_intern_lit(s->mrb, "-"));
-
-          genop_1(s, OP_LOADI_0, cursp());
-          push();
-          codegen(s, tree, VAL);
-          pop(); pop();
-          genop_2(s, OP_SUB, cursp(), sym);
-=======
-          int sym = new_msym(s, mrb_intern_lit(s->mrb, "-@"));
+          int sym = new_sym(s, mrb_intern_lit(s->mrb, "-@"));
           codegen(s, tree, VAL);
           pop();
-          genop(s, MKOP_ABC(OP_SEND, cursp(), sym, 0));
+          genop_3(s, OP_SEND, cursp(), sym, 0);
           push();
->>>>>>> fbe876b8
         }
         else {
           codegen(s, tree, NOVAL);
