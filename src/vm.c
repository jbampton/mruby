--- conflicted
+++ resolved
@@ -1130,22 +1130,6 @@
       NEXT;
     }
 
-<<<<<<< HEAD
-    CASE(OP_GETIV) {
-      /* A Bx   R(A) := ivget(Bx) */
-      int a = GETARG_A(i);
-      int bx = GETARG_Bx(i);
-      mrb_value val = mrb_iv_get(mrb, regs[0], syms[bx]);
-      regs[a] = val;
-      NEXT;
-    }
-
-    CASE(OP_SETIV) {
-      /* A Bx   ivset(Syms(Bx),R(A)) */
-      int a = GETARG_A(i);
-      int bx = GETARG_Bx(i);
-      mrb_iv_set(mrb, regs[0], syms[bx], regs[a]);
-=======
     CASE(OP_GETIV, BB) {
       regs[a] = mrb_iv_get(mrb, regs[0], syms[b]);
       NEXT;
@@ -1153,7 +1137,6 @@
 
     CASE(OP_SETIV, BB) {
       mrb_iv_set(mrb, regs[0], syms[b], regs[a]);
->>>>>>> 471288f3
       NEXT;
     }
 
