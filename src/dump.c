--- conflicted
+++ resolved
@@ -1000,9 +1000,6 @@
   return MRB_DUMP_OK;
 }
 
-<<<<<<< HEAD
-mrb_bool mrb_sym_static_p(mrb_state *mrb, mrb_sym sym);
-=======
 static mrb_bool
 sym_name_word_p(const char *name, mrb_int len)
 {
@@ -1066,7 +1063,6 @@
   }
   return NULL;
 }
->>>>>>> 456878ba
 
 static int
 dump_sym(mrb_state *mrb, mrb_sym sym, const char *var_name, int idx, mrb_value init_syms_code, FILE *fp, mrb_bool *presymp)
