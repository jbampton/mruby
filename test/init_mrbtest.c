--- conflicted
+++ resolved
@@ -10,19 +10,10 @@
 void
 mrb_init_mrbtest(mrb_state *mrb)
 {
-<<<<<<< HEAD
-  int n = mrb_read_irep(mrb, mrbtest_irep);
+  mrb_load_irep(mrb, mrbtest_irep);
 #ifdef ENABLE_GEMS
-  int m = mrb_read_irep(mrb, mrbgemtest_irep);
+  mrb_load_irep(mrb, mrbgemtest_irep);
 #endif
-
-  mrb_run(mrb, mrb_proc_new(mrb, mrb->irep[n]), mrb_top_self(mrb));
-#ifdef ENABLE_GEMS
-  mrb_run(mrb, mrb_proc_new(mrb, mrb->irep[m]), mrb_top_self(mrb));
-#endif
-=======
-  mrb_load_irep(mrb, mrbtest_irep);
->>>>>>> b8e5a570
   if (mrb->exc) {
     mrb_p(mrb, mrb_obj_value(mrb->exc));
     exit(0);
